--- conflicted
+++ resolved
@@ -29,15 +29,11 @@
       - name: Build
         run: cargo build --bin moonlight-installer --release
       - name: Bundle
-<<<<<<< HEAD
         run: cargo bundle --bin moonlight-installer --release
-=======
-        run: cargo bundle --release
       - name: Apply ad-hoc signature
         run: codesign --force --deep -s - "target/release/bundle/osx/moonlight installer.app"
       - name: Create DMG
         run: hdiutil create -volname "Moonlight Installer" -srcfolder target/release/bundle/osx -ov -format UDZO moonlight-installer-macos.dmg
->>>>>>> 858cba3f
       - name: Upload artifact
         uses: actions/upload-artifact@v4
         with:
